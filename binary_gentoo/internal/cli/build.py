--- conflicted
+++ resolved
@@ -137,18 +137,16 @@
                         action='store_true',
                         help='enforce installation (default: build but do not install)')
 
-<<<<<<< HEAD
+    parser.add_argument('--update',
+                        default=False,
+                        action='store_true',
+                        help='pass --update to emerge (default: execute emerge without --update)')
+
     parser_group_flavors_or_image.add_argument(
         '--tag-docker-image',
         metavar='IMAGE',
         dest='tag_docker_image',
         help='create a Docker image from the resulting container')
-=======
-    parser.add_argument('--update',
-                        default=False,
-                        action='store_true',
-                        help='pass --update to emerge (default: execute emerge without --update)')
->>>>>>> f6a5acfa
 
     parser.add_argument(
         'emerge_target',
@@ -328,17 +326,9 @@
                     step_commands.append(f'rm -f {flavor_package_use_file}')  # from previous step
                     prior_step_package_use_file_exists = False
 
-<<<<<<< HEAD
                 enforce_installation = config.enforce_installation or not is_last_step or (
                     config.tag_docker_image is not None)
                 install_or_not = '' if enforce_installation else '--buildpkgonly'
-                step_commands += [
-                    f'{emerge_quoted_flat} --usepkg=y --onlydeps --verbose-conflicts {shlex.quote(config.emerge_target)}',  # noqa: E501
-                    f'{emerge_quoted_flat} {rebuild_or_not} {install_or_not} {shlex.quote(config.emerge_target)}',  # noqa: E501
-                ]
-=======
-                install_or_not = ('' if (config.enforce_installation or not is_last_step) else
-                                  '--buildpkgonly')
                 if not config.update:
                     step_commands.append(
                         f'{emerge_quoted_flat} --usepkg=y --onlydeps --verbose-conflicts {shlex.quote(config.emerge_target)}'  # noqa: E501
@@ -346,7 +336,6 @@
                 step_commands.append(
                     f'{emerge_quoted_flat} {rebuild_or_not} {install_or_not} {shlex.quote(config.emerge_target)}'  # noqa: E501
                 )
->>>>>>> f6a5acfa
 
             if container_name is not None:
                 # Cleanup symlinks that were created in previous steps, otherwise subsequent
