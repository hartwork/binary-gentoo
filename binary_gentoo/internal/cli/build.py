--- conflicted
+++ resolved
@@ -184,16 +184,14 @@
         f'LDFLAGS={shlex.quote(config.ldflags)}',
     ]
 
-<<<<<<< HEAD
+    if config.use is not None:
+        emerge_env.append(f'USE={shlex.quote(config.use)}')
+
     if config.tag_docker_image is not None:
         # TODO there should probably be some sanity checks on the provided image name here
         container_name = f'binary-gentoo-{uuid.uuid4().hex}'
     else:
         container_name = None
-=======
-    if config.use is not None:
-        emerge_env.append(f'USE={shlex.quote(config.use)}')
->>>>>>> 7370e899
 
     emerge = ['env'] + emerge_env + ['emerge'] + emerge_args
     emerge_quoted_flat = ' '.join(emerge)
